#!/usr/bin/env python

import unittest

import numpy
from atooms.system import System, Particle, Cell
from atooms.trajectory.ram import TrajectoryRam, TrajectoryRamFull

class Test(unittest.TestCase):

    def setUp(self):
        pass

    def test_ram_inplace(self):
        particle = [Particle([0.0, 0.0, 0.0])]
        system = System(particle)
        t = TrajectoryRam()
        t[0] = system
        particle[0].position += 1.0
        self.assertFalse((t[0].particle[0].position == particle[0].position).all())

    def test_ram(self):
        particle = [Particle([0.0, 0.0, 0.0])]
        system = System(particle)
        t = TrajectoryRam()
        t[0] = system
        particle[0].position = numpy.array([1.0, 1.0, 1.0])
        self.assertFalse((t[0].particle[0].position == particle[0].position).all())

    def test_ram_full(self):
        particle = [Particle([0.0, 0.0, 0.0])]
        system = System(particle)
        t = TrajectoryRamFull()
        t[0] = system
        system.particle[0].position = numpy.array([2.0, 2.0, 2.0])
        t[0] = system
        particle[0].position += 1.0
        self.assertFalse((t[0].particle[0].position == particle[0].position).all())
        
    def test_ram_lammps(self):
        import os
        import numpy
        import sys
        from atooms.backends.lammps import LAMMPS
        from atooms.simulation import Simulation
        input_file = os.path.join(os.path.dirname(__file__),
                                  '../data/lj_N1000_rho1.0.xyz')
        cmd = """
        pair_style      lj/cut 2.5
        pair_coeff      1 1 1.0 1.0 2.5
        neighbor        0.3 bin
        neigh_modify    every 20 delay 0 check no
        fix             1 all nve
        """
        bck = LAMMPS(input_file, cmd)
        sim = Simulation(bck)
        sim.system.particle[0].position = numpy.zeros(3)

        t = TrajectoryRamFull()
        t[0] = sim.system
        sim.system.particle[0].position += 1.0
        self.assertFalse((sim.system.particle[0].position == t[0].particle[0].position).all())

    def test_ram_unfolded(self):
        import os
        import numpy
        import random
        from atooms.backends.lammps import LAMMPS
        from atooms.trajectory import TrajectoryXYZ, Unfolded
        from atooms.simulation import Simulation
        from atooms.system import Thermostat
        
        def store(sim, ram):
            ram.write(sim.system, step=sim.current_step)            

        tf = TrajectoryRamFull()
        t = TrajectoryRam()
        tinp = TrajectoryXYZ(os.path.join(os.path.dirname(__file__),
                                          '../data/ka_N150_rho1.200.xyz'))
        for i, s in enumerate(tinp):
            tf[i] = s
            t[i] = s
        # input_file = os.path.join(os.path.dirname(__file__),
        #                           '../data/lj_fcc_N108.xyz')
        # cmd = """
        # pair_style      lj/cut 2.5
        # pair_coeff      1 1 1.0 1.0 2.5
        # neighbor        0.3 bin
        # neigh_modify    every 20 delay 0 check no
        # timestep        0.003
        # """
        # random.seed(1)
        # bck = LAMMPS(input_file, cmd)
        # sim = Simulation(bck)
        # sim.system.thermostat = Thermostat(4.0, relaxation_time=10.0)
        # sim.system.temperature = 4.0
        # sim.add(store, 100, tf)
        # sim.run(10000)
        tuf = Unfolded(tf, fixed_cm=True)

        # random.seed(1)
        # bck = LAMMPS(input_file, cmd)
        # sim = Simulation(bck)
        # sim.system.thermostat = Thermostat(4.0, relaxation_time=10.0)
        # sim.system.temperature = 4.0
        # sim.add(store, 100, t)
        # sim.run(10000)
        tu = Unfolded(t, fixed_cm=True)
        # print tu[0].particle[0].position
        # print tu[-1].particle[0].position
        for s, sf in zip(tu, tuf):
            for p, pf in zip(s.particle, sf.particle):
                self.assertTrue((p.position == pf.position).all())

        def mobility(t):
            import numpy as np
            side = t[0].cell.side
            K = 0
            unfoldedtj = Unfolded(t, fixed_cm=True)
            pos_0 = unfoldedtj[0].dump('pos')
            for j in range(1, len(t)):
                pos_1 = unfoldedtj[j].dump('pos')
                K += np.sum((pos_1 - pos_0)**2)
                pos_0 = pos_1
            return K

        #print mobility(t), mobility(tf)

<<<<<<< HEAD
    def test_ram_copy(self):
        particle = [Particle([0.0, 0.0, 0.0])]
        system = System(particle)
        t = TrajectoryRam()
        t[0] = system
        t[0].particle[0].position = numpy.array([1.0, 1.0, 1.0])
        # print system.particle[0].position, t[0].particle[0].position
        # print id(t[0].particle[0])
        # print id(t[0].particle[0])

        particle = [Particle([0.0, 0.0, 0.0])]
        system = System(particle)
        s = System(particle)
        t = TrajectoryRamFull()
        t[0] = system
        s.update(t[0])
        s.particle[0].position = numpy.array([1.0, 1.0, 1.0])
        # print system.particle[0].position, t[0].particle[0].position, s.particle[0].position
        # print id(t[0].particle[0])
        # print id(t[0].particle[0])

        particle = [Particle([0.0, 0.0, 0.0])]
        system = System(particle)
        t = TrajectoryRamFull()
        t[0] = system
        system.particle[0].position = numpy.array([1.0, 1.0, 1.0])
        # print system.particle[0].position, t[0].particle[0].position
        # print id(t[0].particle[0])
        # print id(system.particle[0])
        
        #self.assertFalse((t[0].particle[0].position == particle[0].position).all())
=======
    def test_ram_lammps_write(self):
        import os
        import numpy
        import sys
        from atooms.backends.lammps import LAMMPS
        from atooms.simulation import Simulation
        from atooms.simulation.observers import write_to_ram

        input_file = os.path.join(os.path.dirname(__file__),
                                  '../data/lj_N1000_rho1.0.xyz')
        cmd = """
        pair_style      lj/cut 2.5
        pair_coeff      1 1 1.0 1.0 2.5
        neighbor        0.3 bin
        neigh_modify    every 20 delay 0 check no
        fix             1 all nve
        """
        bck = LAMMPS(input_file, cmd)
        ram = TrajectoryRamFull()
        sim = Simulation(bck)
        sim.add(write_to_ram, 10, ram)
        sim.run(100)
        self.assertEqual(len(ram.steps), 11)
>>>>>>> aa9c2ed4
        
if __name__ == '__main__':
    unittest.main()

<|MERGE_RESOLUTION|>--- conflicted
+++ resolved
@@ -126,7 +126,6 @@
 
         #print mobility(t), mobility(tf)
 
-<<<<<<< HEAD
     def test_ram_copy(self):
         particle = [Particle([0.0, 0.0, 0.0])]
         system = System(particle)
@@ -158,7 +157,7 @@
         # print id(system.particle[0])
         
         #self.assertFalse((t[0].particle[0].position == particle[0].position).all())
-=======
+
     def test_ram_lammps_write(self):
         import os
         import numpy
@@ -182,7 +181,6 @@
         sim.add(write_to_ram, 10, ram)
         sim.run(100)
         self.assertEqual(len(ram.steps), 11)
->>>>>>> aa9c2ed4
         
 if __name__ == '__main__':
     unittest.main()
